--- conflicted
+++ resolved
@@ -43,12 +43,7 @@
     /// <exclude/>
     public abstract class CharacterDocumentViewer : Control, IPoderosaControl, ISelectionListener, SplitMarkSupport.ISite {
 
-<<<<<<< HEAD
         public const int BORDER = 5; //内側の枠線のサイズ
-        internal const int TIMER_INTERVAL = 50; //再描画最適化とキャレット処理を行うタイマーの間隔
-=======
-        public const int BORDER = 2; //内側の枠線のサイズ
->>>>>>> f24e219a
 
         private int _maxDisplayLines; // restrict lines to display to avoid artifacts
         private bool _errorRaisedInDrawing;
@@ -217,7 +212,7 @@
 
         public void ResetUICursor() {
             SetUICursor(HasDocument ? DEFAULT_CURSOR : INACTIVE_CURSOR);
-        }
+            }
 
         public abstract bool HasDocument {
             get;
@@ -261,7 +256,7 @@
 
             if (_enableAutoScrollBarAdjustment) {
                 AdjustScrollBar();
-            }
+        }
         }
 
         private void UpdatingTimerElapsed(object sender, System.Timers.ElapsedEventArgs e) {
@@ -274,30 +269,30 @@
                 using (DocumentScope docScope = GetDocumentScope()) {
                     DateTime now = DateTime.UtcNow;
                     if (now >= _nextCaretUpdate && docScope.Document != null) {
-                        // Note:
-                        //  Currently, blinking status of the caret is used also for displaying "blink" characters.
-                        //  So the blinking status of the caret have to be updated here even if the caret blinking was not enabled.
-                        _caret.Tick();
+                // Note:
+                //  Currently, blinking status of the caret is used also for displaying "blink" characters.
+                //  So the blinking status of the caret have to be updated here even if the caret blinking was not enabled.
+                _caret.Tick();
 
                         if (_requiresPeriodicRedraw) { // blinking characters exist
-                            _requiresPeriodicRedraw = false;
+                    _requiresPeriodicRedraw = false;
                             docScope.Document.InvalidateAll();
-                        }
-                        else {
+                }
+                else {
                             docScope.Document.InvalidatedRegion.InvalidateLine(GetTopLine().ID + _caret.Y);
-                        }
+                }
 
                         TimeSpan d = TimeSpan.FromMilliseconds(WindowManagerPlugin.Instance.WindowPreference.OriginalPreference.CaretInterval);
                         DateTime next = _nextCaretUpdate + d;
                         if (next < now) {
                             next = now + d;
-                        }
+            }
                         _nextCaretUpdate = next;
-                    }
+        }
 
                     AdaptiveInvalidate(docScope.Document);
-                }
-            }
+            }
+        }
 
             Interlocked.Exchange(ref _updatingState, 0);
         }
@@ -368,23 +363,23 @@
         public void AdjustScrollBar() {
             using (DocumentScope docScope = GetDocumentScope()) {
                 if (docScope.Document == null) {
-                    return;
-                }
-
-                RenderProfile prof = GetRenderProfile();
-                float ch = prof.Pitch.Height + prof.LineSpacing;
-                int largechange = (int)Math.Floor((this.ClientSize.Height - BORDER * 2 + prof.LineSpacing) / ch); //きちんと表示できる行数をLargeChangeにセット
+                return;
+                }
+
+            RenderProfile prof = GetRenderProfile();
+            float ch = prof.Pitch.Height + prof.LineSpacing;
+            int largechange = (int)Math.Floor((this.ClientSize.Height - BORDER * 2 + prof.LineSpacing) / ch); //きちんと表示できる行数をLargeChangeにセット
                 int current = GetTopLine().ID - docScope.Document.FirstLineNumber;
                 int size = Math.Max(docScope.Document.Size, current + largechange);
-                if (size <= largechange) {
-                    _VScrollBar.Enabled = false;
-                }
-                else {
-                    _VScrollBar.Enabled = true;
-                    _VScrollBar.LargeChange = largechange;
-                    _VScrollBar.Maximum = size - 1; //この-1が必要なのが妙な仕様だ
-                }
-            }
+            if (size <= largechange) {
+                _VScrollBar.Enabled = false;
+            }
+            else {
+                _VScrollBar.Enabled = true;
+                _VScrollBar.LargeChange = largechange;
+                _VScrollBar.Maximum = size - 1; //この-1が必要なのが妙な仕様だ
+            }
+        }
         }
 
         //このあたりの処置定まっていない
@@ -415,7 +410,7 @@
             using (DocumentScope docScope = GetDocumentScope()) {
                 if (docScope.Document == null) {
                     return null;
-                }
+        }
                 return docScope.Document.FindLine(docScope.Document.FirstLine.ID + _VScrollBar.Value);
             }
         }
@@ -448,11 +443,11 @@
 
         protected void RestrictDisplayArea(int width, int height) {
             _maxDisplayLines = height;
-        }
+                }
 
         public void InvalidateAll() {
             _requiresFullInvalidate = true;
-        }
+                }
 
         private void InitializeComponent() {
             this.SuspendLayout();
@@ -511,70 +506,70 @@
             base.OnPaint(e);
 
             if (!this.DesignMode) {
-                try {
+            try {
                     using (DocumentScope docScope = GetDocumentScope()) {
                         if (docScope.Document != null) {
-                            ShowVScrollBar();
-
-                            Rectangle clip = e.ClipRectangle;
-                            Graphics g = e.Graphics;
-                            RenderProfile profile = GetRenderProfile();
-
-                            // determine background color of the view
-                            Color backColor;
+                    ShowVScrollBar();
+
+                    Rectangle clip = e.ClipRectangle;
+                    Graphics g = e.Graphics;
+                    RenderProfile profile = GetRenderProfile();
+
+                    // determine background color of the view
+                    Color backColor;
                             if (docScope.Document.IsApplicationMode) {
                                 backColor = profile.GetBackColor(docScope.Document.ApplicationModeBackColor);
-                            }
-                            else {
-                                backColor = profile.BackColor;
-                            }
-
-                            if (this.BackColor != backColor)
-                                this.BackColor = backColor; // set background color of the view
-
-                            // draw background image if it is required.
+                    }
+                    else {
+                        backColor = profile.BackColor;
+                    }
+
+                    if (this.BackColor != backColor)
+                        this.BackColor = backColor; // set background color of the view
+
+                    // draw background image if it is required.
                             if (!docScope.Document.IsApplicationMode) {
-                                Image img = profile.GetImage();
-                                if (img != null) {
-                                    DrawBackgroundImage(g, img, profile.ImageStyle, clip);
-                                }
-                            }
+                        Image img = profile.GetImage();
+                        if (img != null) {
+                            DrawBackgroundImage(g, img, profile.ImageStyle, clip);
+                        }
+                    }
 
                             _caret.Enabled = _caret.Enabled && this.Focused; //TODO さらにIME起動中はキャレットを表示しないように. TerminalControlだったらAdjustCaretでIMEをみてるので問題はない
 
-                            //描画用にテンポラリのGLineを作り、描画中にdocumentをロックしないようにする
-                            //!!ここは実行頻度が高いのでnewを毎回するのは避けたいところだ
+                    //描画用にテンポラリのGLineを作り、描画中にdocumentをロックしないようにする
+                    //!!ここは実行頻度が高いのでnewを毎回するのは避けたいところだ
                             RenderParameter param;
                             lock (docScope.Document) {
-                                CommitTransientScrollBar();
+                        CommitTransientScrollBar();
                                 BuildTransientDocument(docScope.Document, clip, out param);
-                            }
-
-                            DrawLines(g, param, backColor);
+                    }
+
+                    DrawLines(g, param, backColor);
 
                             OverlayAfter(g, param);
 
-                            if (_caret.Enabled && (!_caret.Blink || _caret.IsActiveTick)) { //点滅しなければEnabledによってのみ決まる
-                                if (_caret.Style == CaretType.Line)
-                                    DrawBarCaret(g, param, _caret.X, _caret.Y);
-                                else if (_caret.Style == CaretType.Underline)
-                                    DrawUnderLineCaret(g, param, _caret.X, _caret.Y);
-                            }
-                        }
+                    if (_caret.Enabled && (!_caret.Blink || _caret.IsActiveTick)) { //点滅しなければEnabledによってのみ決まる
+                        if (_caret.Style == CaretType.Line)
+                            DrawBarCaret(g, param, _caret.X, _caret.Y);
+                        else if (_caret.Style == CaretType.Underline)
+                            DrawUnderLineCaret(g, param, _caret.X, _caret.Y);
+                    }
+                }
                         else {
                             HideVScrollBar();
                         }
 
-                        //マークの描画
-                        _splitMark.OnPaint(e);
-                    }
-                }
-                catch (Exception ex) {
-                    if (!_errorRaisedInDrawing) { //この中で一度例外が発生すると繰り返し起こってしまうことがままある。なので初回のみ表示してとりあえず切り抜ける
-                        _errorRaisedInDrawing = true;
-                        RuntimeUtil.ReportException(ex);
-                    }
-                }
+                //マークの描画
+                _splitMark.OnPaint(e);
+            }
+                }
+            catch (Exception ex) {
+                if (!_errorRaisedInDrawing) { //この中で一度例外が発生すると繰り返し起こってしまうことがままある。なので初回のみ表示してとりあえず切り抜ける
+                    _errorRaisedInDrawing = true;
+                    RuntimeUtil.ReportException(ex);
+                }
+            }
             }
 
 #if ONPAINT_TIME_MEASUREMENT
@@ -708,21 +703,21 @@
         private void DrawLines(Graphics g, RenderParameter param, Color baseBackColor) {
             RenderProfile prof = GetRenderProfile();
             Caret caret = _caret;
-            IntPtr hdc = g.GetHdc();
-            try {
-                float y = (prof.Pitch.Height + prof.LineSpacing) * param.LineFrom + BORDER;
+                IntPtr hdc = g.GetHdc();
+                try {
+                    float y = (prof.Pitch.Height + prof.LineSpacing) * param.LineFrom + BORDER;
                 foreach (GLine line in param.GLines) {
-                    line.Render(hdc, prof, caret, baseBackColor, BORDER, (int)y);
-                    if (line.IsPeriodicRedrawRequired()) {
-                        _requiresPeriodicRedraw = true;
-                    }
-                    y += prof.Pitch.Height + prof.LineSpacing;
-                }
-            }
-            finally {
-                g.ReleaseHdc(hdc);
-            }
-        }
+                        line.Render(hdc, prof, caret, baseBackColor, BORDER, (int)y);
+                        if (line.IsPeriodicRedrawRequired()) {
+                            _requiresPeriodicRedraw = true;
+                        }
+                        y += prof.Pitch.Height + prof.LineSpacing;
+                    }
+                }
+                finally {
+                    g.ReleaseHdc(hdc);
+                }
+            }
 
         private void DrawBarCaret(Graphics g, RenderParameter param, int x, int y) {
             RenderProfile profile = GetRenderProfile();
@@ -966,8 +961,8 @@
                 this.CaretWidth = caretWidth;
                 this.GLines = glines;
             }
-        }
-    }
+            }
+        }
 
     //テキスト選択のハンドラ
     internal class TextSelectionUIHandler : DefaultMouseHandler {
@@ -980,113 +975,113 @@
         public override UIHandleResult OnMouseDown(MouseEventArgs args) {
             using (CharacterDocumentViewer.DocumentScope docScope = _viewer.GetDocumentScope()) {
                 if (docScope.Document == null) {
-                    return UIHandleResult.Pass;
+                return UIHandleResult.Pass;
                 }
 
                 if (args.Button != MouseButtons.Left || !_viewer.HasDocument) {
                     return UIHandleResult.Pass;
                 }
 
-                //テキスト選択ではないのでちょっと柄悪いが。UserControl->Controlの置き換えに伴う
+            //テキスト選択ではないのでちょっと柄悪いが。UserControl->Controlの置き換えに伴う
                 if (!_viewer.Focused) {
-                    _viewer.Focus();
+                _viewer.Focus();
                 }
 
                 lock (docScope.Document) {
-                    int col, row;
-                    _viewer.MousePosToTextPos(args.X, args.Y, out col, out row);
-                    int target_id = _viewer.GetTopLine().ID + row;
-                    TextSelection sel = _viewer.TextSelection;
-                    if (sel.State == SelectionState.Fixed)
-                        sel.Clear(); //変なところでMouseDownしたとしてもClearだけはする
+                int col, row;
+                _viewer.MousePosToTextPos(args.X, args.Y, out col, out row);
+                int target_id = _viewer.GetTopLine().ID + row;
+                TextSelection sel = _viewer.TextSelection;
+                if (sel.State == SelectionState.Fixed)
+                    sel.Clear(); //変なところでMouseDownしたとしてもClearだけはする
                     if (target_id <= docScope.Document.LastLineNumber) {
-                        //if(InFreeSelectionMode) ExitFreeSelectionMode();
-                        //if(InAutoSelectionMode) ExitAutoSelectionMode();
-                        RangeType rt;
-                        //Debug.WriteLine(String.Format("MouseDown {0} {1}", sel.State, sel.PivotType));
-
-                        //同じ場所でポチポチと押すとChar->Word->Line->Charとモード変化する
-                        if (sel.StartX != args.X || sel.StartY != args.Y)
-                            rt = RangeType.Char;
-                        else
-                            rt = sel.PivotType == RangeType.Char ? RangeType.Word : sel.PivotType == RangeType.Word ? RangeType.Line : RangeType.Char;
-
-                        //マウスを動かしていなくても、MouseDownとともにMouseMoveが来てしまうようだ
+                    //if(InFreeSelectionMode) ExitFreeSelectionMode();
+                    //if(InAutoSelectionMode) ExitAutoSelectionMode();
+                    RangeType rt;
+                    //Debug.WriteLine(String.Format("MouseDown {0} {1}", sel.State, sel.PivotType));
+
+                    //同じ場所でポチポチと押すとChar->Word->Line->Charとモード変化する
+                    if (sel.StartX != args.X || sel.StartY != args.Y)
+                        rt = RangeType.Char;
+                    else
+                        rt = sel.PivotType == RangeType.Char ? RangeType.Word : sel.PivotType == RangeType.Word ? RangeType.Line : RangeType.Char;
+
+                    //マウスを動かしていなくても、MouseDownとともにMouseMoveが来てしまうようだ
                         GLine tl = docScope.Document.FindLine(target_id);
                         if (tl.IsDoubleWidth) {
                             col /= 2;
                         }
-                        sel.StartSelection(tl, col, rt, args.X, args.Y);
-                    }
-                }
+                    sel.StartSelection(tl, col, rt, args.X, args.Y);
+                }
+            }
 
                 _viewer.InvalidateAll(); //NOTE 選択状態に変化のあった行のみ更新すればなおよし
-                return UIHandleResult.Capture;
-            }
+            return UIHandleResult.Capture;
+        }
         }
 
         public override UIHandleResult OnMouseMove(MouseEventArgs args) {
             using (CharacterDocumentViewer.DocumentScope docScope = _viewer.GetDocumentScope()) {
                 if (docScope.Document == null) {
-                    return UIHandleResult.Pass;
+                return UIHandleResult.Pass;
                 }
 
                 if (args.Button != MouseButtons.Left) {
                     return UIHandleResult.Pass;
                 }
 
-                TextSelection sel = _viewer.TextSelection;
+            TextSelection sel = _viewer.TextSelection;
                 if (sel.State == SelectionState.Fixed || sel.State == SelectionState.Empty) {
-                    return UIHandleResult.Pass;
-                }
-
-                //クリックだけでもなぜかMouseDownの直後にMouseMoveイベントが来るのでこのようにしてガード。でないと単発クリックでも選択状態になってしまう
+                return UIHandleResult.Pass;
+                }
+
+            //クリックだけでもなぜかMouseDownの直後にMouseMoveイベントが来るのでこのようにしてガード。でないと単発クリックでも選択状態になってしまう
                 if (sel.StartX == args.X && sel.StartY == args.Y) {
-                    return UIHandleResult.Capture;
+                return UIHandleResult.Capture;
                 }
 
                 lock (docScope.Document) {
-                    int topline_id = _viewer.GetTopLine().ID;
-                    SizeF pitch = _viewer.GetRenderProfile().Pitch;
-                    int row, col;
-                    _viewer.MousePosToTextPos_AllowNegative(args.X, args.Y, out col, out row);
-                    int viewheight = (int)Math.Floor(_viewer.ClientSize.Height / pitch.Width);
-                    int target_id = topline_id + row;
+                int topline_id = _viewer.GetTopLine().ID;
+                SizeF pitch = _viewer.GetRenderProfile().Pitch;
+                int row, col;
+                _viewer.MousePosToTextPos_AllowNegative(args.X, args.Y, out col, out row);
+                int viewheight = (int)Math.Floor(_viewer.ClientSize.Height / pitch.Width);
+                int target_id = topline_id + row;
 
                     GLine target_line = docScope.Document.FindLineOrEdge(target_id);
                     if (target_line.IsDoubleWidth) {
                         col /= 2;
                     }
-                    TextSelection.TextPoint point = sel.ConvertSelectionPosition(target_line, col);
+                TextSelection.TextPoint point = sel.ConvertSelectionPosition(target_line, col);
 
                     point.Line = RuntimeUtil.AdjustIntRange(point.Line, docScope.Document.FirstLineNumber, docScope.Document.LastLineNumber);
 
-                    if (_viewer.VScrollBar.Enabled) { //スクロール可能なときは
-                        VScrollBar vsc = _viewer.VScrollBar;
-                        if (target_id < topline_id) //前方スクロール
+                if (_viewer.VScrollBar.Enabled) { //スクロール可能なときは
+                    VScrollBar vsc = _viewer.VScrollBar;
+                    if (target_id < topline_id) //前方スクロール
                             vsc.Value = point.Line - docScope.Document.FirstLineNumber;
-                        else if (point.Line >= topline_id + vsc.LargeChange) { //後方スクロール
+                    else if (point.Line >= topline_id + vsc.LargeChange) { //後方スクロール
                             int newval = point.Line - docScope.Document.FirstLineNumber - vsc.LargeChange + 1;
-                            if (newval < 0)
-                                newval = 0;
-                            if (newval > vsc.Maximum - vsc.LargeChange)
-                                newval = vsc.Maximum - vsc.LargeChange + 1;
-                            vsc.Value = newval;
-                        }
-                    }
-                    else { //スクロール不可能なときは見えている範囲で
-                        point.Line = RuntimeUtil.AdjustIntRange(point.Line, topline_id, topline_id + viewheight - 1);
-                    } //ここさぼっている
-                    //Debug.WriteLine(String.Format("MouseMove {0} {1} {2}", sel.State, sel.PivotType, args.X));
-                    RangeType rt = sel.PivotType;
-                    if ((Control.ModifierKeys & Keys.Control) != Keys.None)
-                        rt = RangeType.Word;
-                    else if ((Control.ModifierKeys & Keys.Shift) != Keys.None)
-                        rt = RangeType.Line;
+                        if (newval < 0)
+                            newval = 0;
+                        if (newval > vsc.Maximum - vsc.LargeChange)
+                            newval = vsc.Maximum - vsc.LargeChange + 1;
+                        vsc.Value = newval;
+                    }
+                }
+                else { //スクロール不可能なときは見えている範囲で
+                    point.Line = RuntimeUtil.AdjustIntRange(point.Line, topline_id, topline_id + viewheight - 1);
+                } //ここさぼっている
+                //Debug.WriteLine(String.Format("MouseMove {0} {1} {2}", sel.State, sel.PivotType, args.X));
+                RangeType rt = sel.PivotType;
+                if ((Control.ModifierKeys & Keys.Control) != Keys.None)
+                    rt = RangeType.Word;
+                else if ((Control.ModifierKeys & Keys.Shift) != Keys.None)
+                    rt = RangeType.Line;
 
                     GLine tl = docScope.Document.FindLine(point.Line);
-                    sel.ExpandTo(tl, point.Column, rt);
-                }
+                sel.ExpandTo(tl, point.Column, rt);
+            }
             }
 
             _viewer.Invalidate(); //TODO 選択状態に変化のあった行のみ更新するようにすればなおよし
