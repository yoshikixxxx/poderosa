--- conflicted
+++ resolved
@@ -632,11 +632,7 @@
                 // If this thread is not a GUI thread, SetStatusIcon() calls Form.Invoke() and waits for completion of the task in the GUI thread.
                 // However, if a document lock has already been acquired by this thread, a deadlock will occur, because the GUI thread will also
                 // wait for the acquisition of the document lock to redraw the screen.
-<<<<<<< HEAD
-                var document = GetDocument();
-=======
                 var document = Document;
->>>>>>> 1663ea74
                 bool isLocked = Monitor.IsEntered(document);
                 if (isLocked) {
                     Monitor.Exit(document);
