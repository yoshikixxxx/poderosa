﻿// Copyright 2004-2025 The Poderosa Project.
//
// Licensed under the Apache License, Version 2.0 (the "License");
// you may not use this file except in compliance with the License.
// You may obtain a copy of the License at
//
//     http://www.apache.org/licenses/LICENSE-2.0
//
// Unless required by applicable law or agreed to in writing, software
// distributed under the License is distributed on an "AS IS" BASIS,
// WITHOUT WARRANTIES OR CONDITIONS OF ANY KIND, either express or implied.
// See the License for the specific language governing permissions and
// limitations under the License.

using System;
using System.Collections.Generic;
using System.Text;

namespace Poderosa {
    /// <summary>
    /// <ja>
    /// バージョン情報を返します。
    /// </ja>
    /// <en>
    /// Return the version information.
    /// </en>
    /// </summary>
    /// <exclude/>
    public class VersionInfo {
        /// <summary>
        /// <ja>
        /// コピーライトの年部分。
        /// </ja>
        /// <en>
        /// Year part of the copyright notice.
        /// </en>
        /// </summary>
<<<<<<< HEAD
        public const string COPYRIGHT_YEARS = "2005-2024";
=======
        public const string COPYRIGHT_YEARS = "2005-2025";
>>>>>>> 2933bc37
        /// <summary>
        /// <ja>
        /// バージョン番号です。
        /// </ja>
        /// <en>
        /// Version number.
        /// </en>
        /// </summary>
        public const string PODEROSA_VERSION = "4.7.0";
        /// <summary>
        /// <ja>
        /// プロジェクト名です。
        /// </ja>
        /// <en>
        /// Project name.
        /// </en>
        /// </summary>
        public const string PROJECT_NAME = "Poderosa Project";
    }
}<|MERGE_RESOLUTION|>--- conflicted
+++ resolved
@@ -35,11 +35,7 @@
         /// Year part of the copyright notice.
         /// </en>
         /// </summary>
-<<<<<<< HEAD
-        public const string COPYRIGHT_YEARS = "2005-2024";
-=======
         public const string COPYRIGHT_YEARS = "2005-2025";
->>>>>>> 2933bc37
         /// <summary>
         /// <ja>
         /// バージョン番号です。
